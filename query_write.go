--- conflicted
+++ resolved
@@ -6,16 +6,10 @@
 
 // InsertOpts contains the optional arguments for the Insert term
 type InsertOpts struct {
-<<<<<<< HEAD
 	Durability      interface{} `gorethink:"durability,omitempty"`
 	ReturnChanges   interface{} `gorethink:"return_changes,omitempty"`
 	Conflict        interface{} `gorethink:"conflict,omitempty"`
 	IgnoreWriteHook interface{} `gorethink:"ignore_write_hook,omitempty"`
-=======
-	Durability    interface{} `rethinkdb:"durability,omitempty"`
-	ReturnChanges interface{} `rethinkdb:"return_changes,omitempty"`
-	Conflict      interface{} `rethinkdb:"conflict,omitempty"`
->>>>>>> 352e5a36
 }
 
 func (o InsertOpts) toMap() map[string]interface{} {
@@ -34,18 +28,11 @@
 
 // UpdateOpts contains the optional arguments for the Update term
 type UpdateOpts struct {
-<<<<<<< HEAD
 	Durability      interface{} `gorethink:"durability,omitempty"`
 	ReturnChanges   interface{} `gorethink:"return_changes,omitempty"`
 	NonAtomic       interface{} `gorethink:"non_atomic,omitempty"`
 	Conflict        interface{} `gorethink:"conflict,omitempty"`
 	IgnoreWriteHook interface{} `gorethink:"ignore_write_hook,omitempty"`
-=======
-	Durability    interface{} `rethinkdb:"durability,omitempty"`
-	ReturnChanges interface{} `rethinkdb:"return_changes,omitempty"`
-	NonAtomic     interface{} `rethinkdb:"non_atomic,omitempty"`
-	Conflict      interface{} `rethinkdb:"conflict,omitempty"`
->>>>>>> 352e5a36
 }
 
 func (o UpdateOpts) toMap() map[string]interface{} {
@@ -65,16 +52,10 @@
 
 // ReplaceOpts contains the optional arguments for the Replace term
 type ReplaceOpts struct {
-<<<<<<< HEAD
 	Durability      interface{} `gorethink:"durability,omitempty"`
 	ReturnChanges   interface{} `gorethink:"return_changes,omitempty"`
 	NonAtomic       interface{} `gorethink:"non_atomic,omitempty"`
 	IgnoreWriteHook interface{} `gorethink:"ignore_write_hook,omitempty"`
-=======
-	Durability    interface{} `rethinkdb:"durability,omitempty"`
-	ReturnChanges interface{} `rethinkdb:"return_changes,omitempty"`
-	NonAtomic     interface{} `rethinkdb:"non_atomic,omitempty"`
->>>>>>> 352e5a36
 }
 
 func (o ReplaceOpts) toMap() map[string]interface{} {
@@ -94,14 +75,9 @@
 
 // DeleteOpts contains the optional arguments for the Delete term
 type DeleteOpts struct {
-<<<<<<< HEAD
 	Durability      interface{} `gorethink:"durability,omitempty"`
 	ReturnChanges   interface{} `gorethink:"return_changes,omitempty"`
 	IgnoreWriteHook interface{} `gorethink:"ignore_write_hook,omitempty"`
-=======
-	Durability    interface{} `rethinkdb:"durability,omitempty"`
-	ReturnChanges interface{} `rethinkdb:"return_changes,omitempty"`
->>>>>>> 352e5a36
 }
 
 func (o DeleteOpts) toMap() map[string]interface{} {
