--- conflicted
+++ resolved
@@ -58,19 +58,6 @@
 
 		case reflect.Slice, reflect.Array:
 			// Check if slice is a byte slice
-<<<<<<< HEAD
-			if typ.Elem().Kind() == reflect.Uint8 {
-				return Binary(rval.Bytes())
-			}
-			vals := []Term{}
-			for i := 0; i < rval.Len(); i++ {
-				vals = append(vals, expr(rval.Index(i).Interface(), depth))
-			}
-
-			return makeArray(vals)
-		}
-		if typ.Kind() == reflect.Map {
-=======
 			if valType.Elem().Kind() == reflect.Uint8 {
 				return Binary(valValue.Bytes())
 			} else {
@@ -82,7 +69,6 @@
 				return makeArray(vals)
 			}
 		case reflect.Map:
->>>>>>> 8835d49a
 			vals := map[string]Term{}
 			for _, k := range valValue.MapKeys() {
 				vals[k.String()] = expr(valValue.MapIndex(k).Interface(), depth)
